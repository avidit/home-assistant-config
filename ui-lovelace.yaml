--- conflicted
+++ resolved
@@ -4,12 +4,6 @@
     id: ada
     icon: mdi:castle
     cards:
-<<<<<<< HEAD
-=======
-      - id: yahoo_weather
-        type: weather-forecast
-        entity: weather.yahoo_weather
->>>>>>> ca798ad3
       - id: dark_sky
         type: weather-forecast
         entity: weather.dark_sky
@@ -94,11 +88,7 @@
       - id: bedroom_bedroom_light
         type: entities
         entities:
-<<<<<<< HEAD
           - switch.bedroom_light
       - id: bedroom_bedroom_speaker
         type: media-control
-        entity: media_player.bedroom_speaker
-=======
-          - switch.bedroom_light
->>>>>>> ca798ad3
+        entity: media_player.bedroom_speaker